--- conflicted
+++ resolved
@@ -1,8 +1,4 @@
-<<<<<<< HEAD
-VERSION = (1, 2, 2)
-=======
-VERSION = (1, 1, 19)
->>>>>>> de64a38c
+VERSION = (1, 1, 20)
 
 
 def get_version():
